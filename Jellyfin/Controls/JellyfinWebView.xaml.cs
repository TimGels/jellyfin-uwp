--- conflicted
+++ resolved
@@ -11,14 +11,10 @@
 
 namespace Jellyfin.Controls;
 
-<<<<<<< HEAD
-public sealed partial class JellyfinWebView : UserControl
-=======
 /// <summary>
 /// Represents a custom web view control for interacting with a Jellyfin server.
 /// </summary>
-public sealed partial class JellyfinWebView : UserControl, IDisposable
->>>>>>> 1f7e5c9b
+public sealed partial class JellyfinWebView : UserControl
 {
     private readonly WebView2 _wView;
 
