using System;
using System.Threading.Tasks;
using Jellyfin.Core;
using Jellyfin.Utils;
using Jellyfin.Views;
using Microsoft.UI.Xaml.Controls;
using Microsoft.Web.WebView2.Core;
using Windows.UI.Core;
using Windows.UI.Popups;
using Windows.UI.ViewManagement;
using Windows.UI.Xaml;
using Windows.UI.Xaml.Controls;

namespace Jellyfin.Controls;

/// <summary>
/// Represents a custom web view control for interacting with a Jellyfin server.
/// </summary>
public sealed partial class JellyfinWebView : UserControl
{
<<<<<<< HEAD
    private GamepadManager _gamepadManager;
=======
    private readonly WebView2 _wView;
>>>>>>> 14df997c

    /// <summary>
    /// Initializes a new instance of the <see cref="JellyfinWebView"/> class.
    /// </summary>
    public JellyfinWebView()
    {
        InitializeComponent();

<<<<<<< HEAD
        if (Central.Settings.JellyfinServerValidated)
        {
            InitialiseWebView();
        }
        else
        {
            BeginServerValidation();
        }
    }

    private void BeginServerValidation()
    {
        _ = Dispatcher.RunAsync(Windows.UI.Core.CoreDispatcherPriority.Normal, async () =>
        {
            try
            {
                var jellyfinServerCheck = await ServerCheckUtil.IsJellyfinServerUrlValidAsync(new Uri(Central.Settings.JellyfinServer)).ConfigureAwait(true);
                // Check if the parsed URI is pointing to a Jellyfin server.
                if (!jellyfinServerCheck.IsValid)
                {
                    MessageDialog md = new MessageDialog($"The jellyfin server '{Central.Settings.JellyfinServer}' is currently not available: \r\n" +
                        $" {jellyfinServerCheck.ErrorMessage}");
                    await md.ShowAsync();
                    (Window.Current.Content as Frame).Navigate(typeof(OnBoarding));
                    return;
                }

                InitialiseWebView();
            }
            finally
            {
                ProgressIndicator.Visibility = Visibility.Collapsed;
            }
        });
    }

    private void InitialiseWebView()
    {
=======
        _wView = new WebView2();
>>>>>>> 14df997c
        // Set WebView source
        _wView.Source = new Uri(Central.Settings.JellyfinServer);

        _wView.CoreWebView2Initialized += WView_CoreWebView2Initialized;
        _wView.NavigationCompleted += JellyfinWebView_NavigationCompleted;
        
    }

    private void WView_CoreWebView2Initialized(WebView2 sender, CoreWebView2InitializedEventArgs args)
    {
        // Must wait for CoreWebView2 to be initialized or the WebView2 would be unfocusable.
        this.Content = _wView;
        _wView.Focus(FocusState.Programmatic);

        // Set useragent to Xbox and WebView2 since WebView2 only sets these in Sec-CA-UA, which isn't available over HTTP.
        _wView.CoreWebView2.Settings.UserAgent += " WebView2 " + Utils.AppUtils.GetDeviceFormFactorType().ToString();

        _wView.CoreWebView2.Settings.IsGeneralAutofillEnabled = false; // Disable autofill on Xbox as it puts down the virtual keyboard.
        _wView.CoreWebView2.ContainsFullScreenElementChanged += JellyfinWebView_ContainsFullScreenElementChanged;
    }

    private async void JellyfinWebView_NavigationCompleted(WebView2 sender, CoreWebView2NavigationCompletedEventArgs args)
    {
        if (!args.IsSuccess)
        {
            CoreWebView2WebErrorStatus errorStatus = args.WebErrorStatus;
            MessageDialog md = new MessageDialog($"Navigation failed: {errorStatus}");
            await md.ShowAsync();
        }
<<<<<<< HEAD

        await WView.ExecuteScriptAsync("navigator.gamepadInputEmulation = 'mouse';");
        ProgressIndicator.Visibility = Visibility.Collapsed;
=======
>>>>>>> 14df997c
    }

    private void JellyfinWebView_ContainsFullScreenElementChanged(CoreWebView2 sender, object args)
    {
        var appView = ApplicationView.GetForCurrentView();

        if (sender.ContainsFullScreenElement)
        {
            appView.TryEnterFullScreenMode();
            return;
        }

        if (appView.IsFullScreenMode)
        {
            appView.ExitFullScreenMode();
        }
    }
}<|MERGE_RESOLUTION|>--- conflicted
+++ resolved
@@ -18,11 +18,7 @@
 /// </summary>
 public sealed partial class JellyfinWebView : UserControl
 {
-<<<<<<< HEAD
-    private GamepadManager _gamepadManager;
-=======
-    private readonly WebView2 _wView;
->>>>>>> 14df997c
+    private WebView2 _wView;
 
     /// <summary>
     /// Initializes a new instance of the <see cref="JellyfinWebView"/> class.
@@ -31,7 +27,6 @@
     {
         InitializeComponent();
 
-<<<<<<< HEAD
         if (Central.Settings.JellyfinServerValidated)
         {
             InitialiseWebView();
@@ -70,21 +65,18 @@
 
     private void InitialiseWebView()
     {
-=======
         _wView = new WebView2();
->>>>>>> 14df997c
         // Set WebView source
         _wView.Source = new Uri(Central.Settings.JellyfinServer);
 
         _wView.CoreWebView2Initialized += WView_CoreWebView2Initialized;
         _wView.NavigationCompleted += JellyfinWebView_NavigationCompleted;
-        
     }
 
     private void WView_CoreWebView2Initialized(WebView2 sender, CoreWebView2InitializedEventArgs args)
     {
         // Must wait for CoreWebView2 to be initialized or the WebView2 would be unfocusable.
-        this.Content = _wView;
+        Content = _wView;
         _wView.Focus(FocusState.Programmatic);
 
         // Set useragent to Xbox and WebView2 since WebView2 only sets these in Sec-CA-UA, which isn't available over HTTP.
@@ -102,12 +94,8 @@
             MessageDialog md = new MessageDialog($"Navigation failed: {errorStatus}");
             await md.ShowAsync();
         }
-<<<<<<< HEAD
 
-        await WView.ExecuteScriptAsync("navigator.gamepadInputEmulation = 'mouse';");
         ProgressIndicator.Visibility = Visibility.Collapsed;
-=======
->>>>>>> 14df997c
     }
 
     private void JellyfinWebView_ContainsFullScreenElementChanged(CoreWebView2 sender, object args)
